package Slic3r::Fill::Rectilinear;
use Moo;

extends 'Slic3r::Fill::Base';

has 'cache'         => (is => 'rw', default => sub {{}});

use Slic3r::Geometry qw(A B X Y MIN scale unscale scaled_epsilon);

sub fill_surface {
    my $self = shift;
    my ($surface, %params) = @_;
    
    # rotate polygons so that we can work with vertical lines here
    my $expolygon = $surface->expolygon->clone;
    my $rotate_vector = $self->infill_direction($surface);
    $self->rotate_points($expolygon, $rotate_vector);
    
<<<<<<< HEAD
    my $expolygon_off = $expolygon->offset_ex(scale $params{flow_spacing}/2)->[0];
    return {} if !defined $expolygon_off;  # skip some very small polygons (which shouldn't arrive here)
=======
    my $flow_spacing        = $params{flow_spacing};
    my $min_spacing         = scale $params{flow_spacing};
    my $line_spacing        = $min_spacing / $params{density};
    my $line_oscillation    = $line_spacing - $min_spacing;
    my $is_line_pattern     = $self->isa('Slic3r::Fill::Line');
    my $bounding_box        = $expolygon->bounding_box;
>>>>>>> 4438aec1
    
    # define flow spacing according to requested density
    if ($params{density} == 1 && !$params{dont_adjust}) {
        $line_spacing = $self->adjust_solid_spacing(
            width       => $bounding_box->size->[X],
            distance    => $line_spacing,
        );
        $flow_spacing = unscale $line_spacing;
    } else {
        # extend bounding box so that our pattern will be aligned with other layers
        # $bounding_box->[X1] and [Y1] represent the displacement between new bounding box offset and old one
        $bounding_box->extents->[X][MIN] -= $bounding_box->x_min;
        $bounding_box->extents->[Y][MIN] -= $bounding_box->y_min;
    }
    
    # generate the basic pattern
    my $i               = 0;
    my $x               = $bounding_box->x_min;
    my $x_max           = $bounding_box->x_max + scaled_epsilon;
    my @vertical_lines  = ();
    while ($x <= $x_max) {
        my $vertical_line = Slic3r::Line->new([$x, $bounding_box->y_max], [$x, $bounding_box->y_min]);
        if ($is_line_pattern && $i % 2) {
            $vertical_line->[A][X] += $line_oscillation;
            $vertical_line->[B][X] -= $line_oscillation;
        }
        push @vertical_lines, $vertical_line;
        $i++;
        $x += $line_spacing;
    }
    
    # clip paths against a slightly offsetted expolygon, so that the first and last paths
    # are kept even if the expolygon has vertical sides
<<<<<<< HEAD
    my @polylines = map Slic3r::Polyline->new(@$_),
        @{ Boost::Geometry::Utils::multi_polygon_multi_linestring_intersection(
            [ map $_->pp, @{ $expolygon->offset_ex(scaled_epsilon) } ],
            [ map $_->pp, @{ $self->cache->{$cache_id} } ],
        ) };
=======
    # the minimum offset for preventing edge lines from being clipped is scaled_epsilon;
    # however we use a larger offset to support expolygons with slightly skewed sides and 
    # not perfectly straight
    my @paths = @{ Boost::Geometry::Utils::multi_polygon_multi_linestring_intersection(
        [ $expolygon->offset_ex($line_spacing*0.05) ],
        [ @vertical_lines ],
    ) };
>>>>>>> 4438aec1
    
    # connect lines
    unless ($params{dont_connect}) {
        my ($expolygon_off) = $expolygon->offset_ex(scale $params{flow_spacing}/2);
        my $collection = Slic3r::Polyline::Collection->new(
            polylines => [ @polylines ],
        );
        @polylines = ();
        
        my $tolerance = 10 * scaled_epsilon;
        my $diagonal_distance = $line_spacing * 2;
        my $can_connect = $is_line_pattern
            ? sub {
                ($_[X] >= ($line_spacing - $line_oscillation) - $tolerance) && ($_[X] <= ($line_spacing + $line_oscillation) + $tolerance)
                    && $_[Y] <= $diagonal_distance
            }
            : sub { $_[X] <= $diagonal_distance && $_[Y] <= $diagonal_distance };
        
        foreach my $polyline ($collection->chained_path) {
            if (@polylines) {
                my $last_point = $polylines[-1][-1]->pp;
                my @distance = map abs($polyline->[0][$_] - $last_point->[$_]), (X,Y);
                
                # TODO: we should also check that both points are on a fill_boundary to avoid 
                # connecting paths on the boundaries of internal regions
                if ($can_connect->(@distance) && $expolygon_off->encloses_line(Slic3r::Line->new($last_point, $polyline->[0]), $tolerance)) {
                    $polylines[-1]->append(@$polyline);
                    next;
                }
            }
            push @polylines, $polyline;
        }
    }
    
    # paths must be rotated back
    $self->rotate_points_back(\@polylines, $rotate_vector);
    
    return { flow_spacing => $flow_spacing }, @polylines;
}

1;<|MERGE_RESOLUTION|>--- conflicted
+++ resolved
@@ -16,17 +16,12 @@
     my $rotate_vector = $self->infill_direction($surface);
     $self->rotate_points($expolygon, $rotate_vector);
     
-<<<<<<< HEAD
-    my $expolygon_off = $expolygon->offset_ex(scale $params{flow_spacing}/2)->[0];
-    return {} if !defined $expolygon_off;  # skip some very small polygons (which shouldn't arrive here)
-=======
     my $flow_spacing        = $params{flow_spacing};
     my $min_spacing         = scale $params{flow_spacing};
     my $line_spacing        = $min_spacing / $params{density};
     my $line_oscillation    = $line_spacing - $min_spacing;
     my $is_line_pattern     = $self->isa('Slic3r::Fill::Line');
     my $bounding_box        = $expolygon->bounding_box;
->>>>>>> 4438aec1
     
     # define flow spacing according to requested density
     if ($params{density} == 1 && !$params{dont_adjust}) {
@@ -60,25 +55,18 @@
     
     # clip paths against a slightly offsetted expolygon, so that the first and last paths
     # are kept even if the expolygon has vertical sides
-<<<<<<< HEAD
-    my @polylines = map Slic3r::Polyline->new(@$_),
-        @{ Boost::Geometry::Utils::multi_polygon_multi_linestring_intersection(
-            [ map $_->pp, @{ $expolygon->offset_ex(scaled_epsilon) } ],
-            [ map $_->pp, @{ $self->cache->{$cache_id} } ],
-        ) };
-=======
     # the minimum offset for preventing edge lines from being clipped is scaled_epsilon;
     # however we use a larger offset to support expolygons with slightly skewed sides and 
     # not perfectly straight
-    my @paths = @{ Boost::Geometry::Utils::multi_polygon_multi_linestring_intersection(
-        [ $expolygon->offset_ex($line_spacing*0.05) ],
-        [ @vertical_lines ],
-    ) };
->>>>>>> 4438aec1
+    my @polylines = map Slic3r::Polyline->new(@$_),
+        @{ Boost::Geometry::Utils::multi_polygon_multi_linestring_intersection(
+            [ map $_->pp, @{$expolygon->offset_ex($line_spacing*0.05)} ],
+            [ map $_->pp, @vertical_lines ],
+        ) };
     
     # connect lines
     unless ($params{dont_connect}) {
-        my ($expolygon_off) = $expolygon->offset_ex(scale $params{flow_spacing}/2);
+        my ($expolygon_off) = @{$expolygon->offset_ex(scale $params{flow_spacing}/2)};
         my $collection = Slic3r::Polyline::Collection->new(
             polylines => [ @polylines ],
         );
